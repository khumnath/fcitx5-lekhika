<<<<<<< HEAD
=======
![Downloads](https://img.shields.io/github/downloads/khumnath/fcitx5-lekhika/dictionary/lekhikadict.akshardb.svg)

> [!NOTE]  
>
> We need a valid nepali word list file with many words per line for creating good database.
> we can train with any text file but function to filter only valid words is not complete yet.
> if anyone wants to contribute create a file wordlist.text and send a pull request.

# fcitx5-lekhika

**fcitx5-lekhika** is a transliteration-based input method for [Fcitx5](https://github.com/fcitx/fcitx5) focused on improving Nepali typing workflows. The project has a modular design, using the core transliteration engine from the [liblekhika](https://github.com/khumnath/liblekhika) repository as a Git submodule.

It consists of two main components for the end-user:

1. **Fcitx5 Module (`fcitx5-lekhika`):** A phonetic/rule-based input method engine that integrates system-wide for seamless Nepali typing.

2. **Dictionary Trainer (`lekhika-trainer`):** A graphical (Qt6) tool to manage the dictionary, learn new words from text files, and test transliteration settings.

## ✨ Features

* **Core Engine (Fcitx5 Module)**

  * Unicode-compliant Nepali transliteration engine.

  * Modular architecture with TOML-based mapping for easy customization.

  * Autocorrection for common typos via customizable dictionaries.

  * Clean integration with the Fcitx5 input method framework.
>>>>>>> b6505d91

Uses the `liblekhika` package for the core Lekhika library. See the build instructions below.

Download the database and place it in `~/.local/share/lekhika-core/` manually if you want to use the pre-trained file. Alternatively, use `lekhika-cli` from the command line. `lekhika-cli` is included with the `liblekhika` package.

Optionally, you can install `lekhika-trainer`, a Qt6 GUI application for easy dictionary manipulation and testing.

[![Download count](https://img.shields.io/github/downloads/khumnath/fcitx5-lekhika/dictionary/total.svg)](https://github.com/khumnath/fcitx5-lekhika/releases/tag/dictionary)

> [!NOTE]
>
> To create a good database, we need a valid Nepali word list file with many words per line.
> We can train the model with any text file, but the function to filter for only valid words is not yet complete.
> If you would like to contribute, please create a file named `wordlist.txt` and submit a pull request.

# fcitx5-lekhika

**fcitx5-lekhika** is a transliteration-based input method for [Fcitx5](https://github.com/fcitx/fcitx5) focused on improving Nepali typing workflows. The project uses the core transliteration engine from [liblekhika](https://github.com/khumnath/liblekhika), which is a separate package and must be installed first as a dependency.

# Fcitx5 Lekhika Module

`fcitx5-lekhika`: A phonetic and rule-based input method engine that provides system-wide integration for seamless Nepali typing.

## ✨ Features

* **Powered by the `liblekhika` core engine:**
    * Unicode-compliant Nepali transliteration.
    * Modular architecture with TOML-based mapping for easy customization.
    * Autocorrection for common typos via customizable dictionaries.
    * Clean integration with the Fcitx5 input method framework.

* **Key Functions:**
    * **Space** → Commits the transliterated word. If suggestion commit is enabled, it commits the first suggestion. If you have navigated the suggestions with an arrow key, it commits the highlighted suggestion.
    * **Enter** → Commits the transliterated word if there are no suggestions. If suggestions are present, it commits the highlighted one.
    * **Numbers 1-9** → Commits the corresponding numbered suggestion. Otherwise, it inputs the digit. If number transliteration is enabled, it inputs the Nepali numeral.
    * **Esc** → Commits the raw English text as typed.
    * **Symbols** → If symbol transliteration is enabled, keys like `*` are converted to their Nepali counterparts. The full stop and question mark always commit the current text and are not used for suggestions.
    * **Arrow Up/Down** → Navigates through the suggestion list.
    * **Arrow Left/Right** → Changes the cursor position in the input buffer.

## Lekhika in Action

![img](https://raw.githubusercontent.com/khumnath/fcitx5-lekhika/main/data/Screenshot_fcitx5-lekhika_20250912125709.png)

## 📖 Dependencies

To build this project from source, you will need the following development packages.

### ✅ Debian / Ubuntu

```shell
sudo apt-get update
sudo apt-get install build-essential cmake ninja-build \
libfcitx5core-dev libfcitx5config-dev libfcitx5utils-dev \
libsqlite3-dev libicu-dev

```

### ✅ Fedora

Shell

```
sudo dnf install rpm-build cmake ninja-build gcc-c++ \
fcitx5-devel qt6-qtbase-devel sqlite-devel libicu-devel

```

### ✅ Arch Linux / Manjaro

Shell

```
sudo pacman -Syu --needed base-devel cmake ninja \
fcitx5-qt qt6-base sqlite icu

```

## 🛠️ Build Instructions

First, build and install `liblekhika`:

Shell

```
git clone [https://github.com/khumnath/liblekhika.git](https://github.com/khumnath/liblekhika.git)
cd liblekhika
cmake -B build -G Ninja -DCMAKE_BUILD_TYPE=Release -DCMAKE_INSTALL_PREFIX=/usr
cmake --build build
sudo cmake --install build
cd ..
```

Next, build and install `fcitx5-lekhika`:

Shell

```
git clone [https://github.com/khumnath/fcitx5-lekhika.git](https://github.com/khumnath/fcitx5-lekhika.git)
cd fcitx5-lekhika
cmake -B build -G Ninja -DCMAKE_BUILD_TYPE=Release -DCMAKE_INSTALL_PREFIX=/usr
cmake --build build
sudo cmake --install build

<<<<<<< HEAD
```
=======
### Prebuilt Packages
> [!NOTE]  
>
> build action file is deleted after try to build packages. for now user should build and install from source. see above
>>>>>>> b6505d91

To uninstall the project later, you can run `sudo make uninstall` from within the `build` directory.

### Prebuilt Packages

Prebuilt packages will be available in the near future.

## ⚙️ Usage & Activation

### 1. Activating the Input Method

After installation, you need to enable the input method:

1.  Run `fcitx5-configtool` (or right-click the Fcitx5 icon in your system tray and choose "Configure").
    
2.  Go to the **Input Method** tab.
    
3.  Click the **+** button in the bottom-left corner.
    
4.  Uncheck "Only Show Current Language".
    
5.  Search for **"Lekhika"** and add it to the list of active input methods.
    
6.  You can now switch to it using your configured hotkey (e.g., `Ctrl+Space`).
    

### fcitx setting options 
![img](https://raw.githubusercontent.com/khumnath/fcitx5-lekhika/main/data/Screenshot_fcitx5-config_lekhika_20250912130028.png)
    

### 2. Using the Dictionary Trainer

The `lekhika-cli` tool (installed with `liblekhika`) allows you to manage the dictionary used by the input method.

Check the `lekhika-cli` command-line options for more details, or use the [lekhika-trainer](https://github.com/khumnath/lekhika-trainer) GUI for easy dictionary management and testing.


### 📁 Installed File Locations (including `liblekhika`)

| File / Directory                    | Description                                |
| ----------------------------------- | ------------------------------------------ |
| `/usr/lib/*/fcitx5/`                  | Input method engine (`fcitx5lekhika.so`).  |
| `/usr/lib/*/liblekhika.so.*`          | The core transliteration library.          |
| `/usr/share/fcitx5/addon/`            | Addon configuration (metadata).            |
| `/usr/bin/lekhika-cli`                | CLI tool for data manipulation.            |
| `/usr/share/fcitx5/inputmethod/`      | Input method descriptor.                   |
| `/usr/share/lekhika-core/`            | Runtime data (e.g., `mapping.toml`).       |
| `/usr/share/metainfo/`                | AppStream metadata.   |
| `/usr/share/icons/hicolor/**/`        | Application icons.                         |
| `~/.local/share/lekhika-core/`        | User-specific dictionary database.         |

## 🔧 Configuration

To customize the transliteration rules, you can manually edit the TOML files located in:

/usr/share/lekhika-core/

Your changes will take effect after restarting Fcitx5. For testing dictionary changes, using the [**Lekhika Trainer**](https://github.com/khumnath/lekhika-trainer) GUI is recommended.

## 🤝 Contributing

Pull requests are welcome. Areas where help is needed include:

-   Unicode enhancements
    
-   Packaging for distributions
    
-   Dictionary building
    
-   Transliteration accuracy
    
-   Creating an IBus input method using the `liblekhika` library
    

I’d love your help!

## 📜 License

Licensed under the GNU General Public License v3. See [LICENSE](https://www.gnu.org/licenses/gpl-3.0.html) for details.

## 🔗 Links

-   [Fcitx5 Project](https://github.com/fcitx/fcitx5)
    
-   [Fcitx Wiki](https://fcitx-im.org/wiki/)<|MERGE_RESOLUTION|>--- conflicted
+++ resolved
@@ -1,35 +1,3 @@
-<<<<<<< HEAD
-=======
-![Downloads](https://img.shields.io/github/downloads/khumnath/fcitx5-lekhika/dictionary/lekhikadict.akshardb.svg)
-
-> [!NOTE]  
->
-> We need a valid nepali word list file with many words per line for creating good database.
-> we can train with any text file but function to filter only valid words is not complete yet.
-> if anyone wants to contribute create a file wordlist.text and send a pull request.
-
-# fcitx5-lekhika
-
-**fcitx5-lekhika** is a transliteration-based input method for [Fcitx5](https://github.com/fcitx/fcitx5) focused on improving Nepali typing workflows. The project has a modular design, using the core transliteration engine from the [liblekhika](https://github.com/khumnath/liblekhika) repository as a Git submodule.
-
-It consists of two main components for the end-user:
-
-1. **Fcitx5 Module (`fcitx5-lekhika`):** A phonetic/rule-based input method engine that integrates system-wide for seamless Nepali typing.
-
-2. **Dictionary Trainer (`lekhika-trainer`):** A graphical (Qt6) tool to manage the dictionary, learn new words from text files, and test transliteration settings.
-
-## ✨ Features
-
-* **Core Engine (Fcitx5 Module)**
-
-  * Unicode-compliant Nepali transliteration engine.
-
-  * Modular architecture with TOML-based mapping for easy customization.
-
-  * Autocorrection for common typos via customizable dictionaries.
-
-  * Clean integration with the Fcitx5 input method framework.
->>>>>>> b6505d91
 
 Uses the `liblekhika` package for the core Lekhika library. See the build instructions below.
 
@@ -134,18 +102,14 @@
 cmake --build build
 sudo cmake --install build
 
-<<<<<<< HEAD
 ```
-=======
+
+To uninstall the project later, you can run `sudo make uninstall` from within the `build` directory.
+
 ### Prebuilt Packages
 > [!NOTE]  
 >
 > build action file is deleted after try to build packages. for now user should build and install from source. see above
->>>>>>> b6505d91
-
-To uninstall the project later, you can run `sudo make uninstall` from within the `build` directory.
-
-### Prebuilt Packages
 
 Prebuilt packages will be available in the near future.
 
